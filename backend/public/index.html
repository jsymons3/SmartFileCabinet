<!doctype html>
<html lang="en">
<head>
<meta charset="utf-8" />
<meta name="viewport" content="width=device-width,initial-scale=1" />
<title>Squid Business Platform — Demo</title>
<link href="https://fonts.googleapis.com/css2?family=Ubuntu:wght@400;500;700&display=swap" rel="stylesheet">
<link rel="stylesheet" href="https://cdn.jsdelivr.net/npm/gridstack@10.1.2/dist/gridstack.min.css" />
<link rel="stylesheet" href="https://cdn.jsdelivr.net/npm/gridstack@10.1.2/dist/gridstack-extra.min.css" />
<script src="https://cdn.jsdelivr.net/npm/gridstack@10.1.2/dist/gridstack-all.js"></script>
<style>
:root{
  /* Theme */
  --bg:#0f1a24;              /* page bg */
  --bg2:#1b2a36;             /* deep accent for banner */
  --panel:#374351;           /* card surface */
  --text:#d1e8f0;            /* body */
  --muted:#b9cdd4;           /* secondary text */
  --stroke:#60768b;          /* border base */
  --glint:#f1f9fb;           /* highlight */
  --accent:#73bbc9;          /* cyan accent */
  --ok:#66e0a3;
  --warn:#ffd16a;
  --radius:18px;
}

    /* Grid row sizing (ADD THESE) */
--row: 200px;
--gutter: 24px;

*{box-sizing:border-box}
body{
  margin:0; background:
    radial-gradient(1400px 900px at 15% -10%, #344a5d, #293847 40%, #1f2f3d 72%),
    #293847;
  color:var(--text);
  font-family:"Ubuntu","Inter","Segoe UI",-apple-system,system-ui,sans-serif;
  -webkit-font-smoothing:antialiased; -moz-osx-font-smoothing:grayscale;
  padding:24px;
}

/* ===== HEADER ===== */
.header{
  display:flex; flex-direction:column; align-items:center; gap:18px; margin:0 auto 18px; max-width:1200px;
}
.brand{ display:flex; align-items:center; gap:12px; }

/* Badge + glow; centers your SVG inside */
.logo-badge{
  width:72px; height:72px; border-radius:50%;
  display:grid; place-items:center;
  background: radial-gradient(circle at center, rgba(115,187,201,.2) 0%, rgba(115,187,201,.2) 50%, transparent 100%);
  box-shadow: 
    0 0 40px 12px rgba(115,187,201,.12),
    0 0 60px 20px rgba(115,187,201,.08),
    0 0 80px 30px rgba(115,187,201,.04);
  position:relative; overflow:visible;
}

.logo-badge img{
  width:100%; height:100%; display:block;
  filter: drop-shadow(0 1px 2px rgba(0,0,0,.35));
}
.brand h1{ font:700 20px/1 Ubuntu,sans-serif; letter-spacing:.02em; margin:0; }
.brand small{ display:block; color:var(--muted); font-size:12px; margin-top:2px; letter-spacing:.05em }

.tabs{
  display:flex; gap:8px; background:linear-gradient(180deg, rgba(255,255,255,.05), rgba(255,255,255,.02));
  padding:6px; border-radius:28px; box-shadow: inset 0 0 0 1px rgba(255,255,255,.06);
}
.tab{ padding:8px 14px; font:600 12px/1 Ubuntu; letter-spacing:.04em; text-transform:uppercase;
  color:var(--muted); border-radius:999px; cursor:pointer; user-select:none;
  transition: all 0.3s ease;
}
.tab.active{ color:var(--text); background:rgba(255,255,255,.06); box-shadow: inset 0 0 0 1px rgba(255,255,255,.08); }
.tab:hover{
  color:var(--text);
  background:rgba(115,187,201,.15);
  box-shadow: 
    inset 0 0 0 1px rgba(115,187,201,.3),
    0 0 15px rgba(115,187,201,.4),
    0 0 25px rgba(115,187,201,.2);
  transition: all 0.3s ease;
}
.tab.active:hover{
  background:rgba(115,187,201,.2);
  box-shadow: 
    inset 0 0 0 1px rgba(115,187,201,.4),
    0 0 20px rgba(115,187,201,.5);
}
.settings{ margin-left:8px; font:600 11px Ubuntu; opacity:.75; padding:6px 10px; border-radius:10px;
  background:rgba(255,255,255,.06); }

/* ===== GRID ===== */
    /* .grid{
  max-width:1200px; margin:0 auto;
  display:grid; gap:24px;
  grid-template-columns: repeat(12, 1fr);
} */
    
    /* ===== GRID Updated ===== */
    .grid{
      max-width:1200px; margin:0 auto;
    }

    .grid-stack {
      background: transparent;
    }

    .grid-stack-item {
      overflow: visible !important;
    }

    .grid-stack-item-content {
      overflow: visible !important;
      height: 100% !important;
    }

    /* Force all gs-h="1" widgets to exact same height */
    /*.grid-stack-item[gs-h="1"] {
      height: 224px !important; /* 200px cell + 24px margin */
    /* }

     .grid-stack-item[gs-h="1"] .widget {
      height: 200px !important;
      min-height: 200px;
      max-height: 200px;
    }

    /* Force all gs-h="2" widgets to exact height */
    /* .grid-stack-item[gs-h="2"] {
      height: 448px !important; /* (200px * 2) + 24px margin */
    /*
    }

    .grid-stack-item[gs-h="2"] .widget {
      height: 424px !important;
      min-height: 424px;
      max-height: 424px;
    }

    
    /* Outer GridStack item height */
    .grid-stack-item[gs-h="1"]{ height: calc(var(--row) + var(--gutter)) !important; }
    .grid-stack-item[gs-h="2"]{ height: calc(var(--row)*2 + var(--gutter)) !important; }

    /* Inner card height */
    .grid-stack-item[gs-h="1"] .widget{
      height: var(--row) !important;
      min-height: var(--row);
      max-height: var(--row);
    }
    .grid-stack-item[gs-h="2"] .widget{
      height: calc(var(--row)*2 - var(--gutter)) !important;
      min-height: calc(var(--row)*2 - var(--gutter));
      max-height: calc(var(--row)*2 - var(--gutter));
    }
    
    /* ===== WIDGET (shared) ===== */
    /*.widget{
  position:relative; overflow:hidden; border-radius:calc(var(--radius) + 2px);
  background: rgba(55, 67, 81, 0.45);
  backdrop-filter: blur(12px);
}
.widget{
  position:relative; overflow:visible; border-radius:calc(var(--radius) + 2px);
  background: rgba(55, 67, 81, 0.45);
  backdrop-filter: blur(12px);
  transition: all 0.3s ease;
}*/
.widget{
  position: relative;
  overflow: hidden;            /* or visible, but be consistent */
  border-radius: calc(var(--radius) + 2px);
  background: rgba(55,67,81,.45);
  backdrop-filter: blur(12px);
  transition: all .3s ease;
}

.widget .lip{ position:absolute; inset:0px; border-radius: calc(var(--radius) + 2px);
  box-shadow:0 0 0 1.5px rgba(255,255,255,.12) inset; pointer-events:none; }

.widget .topbar{
  position:absolute; top:0; left:0; right:0; height:26px;
  background:linear-gradient(180deg, rgba(255,255,255,.08), rgba(255,255,255,.03));
  display:flex; align-items:center; justify-content:space-between; padding:0 10px 0 14px;
}
.widget .title{ font:700 12px/1 Ubuntu; letter-spacing:.045em; text-transform:uppercase; opacity:.95; }
.widget .dots{ display:flex; gap:5px; }
.widget .dots i{ width:4px; height:4px; border-radius:50%; background:rgba(255,255,255,.32); display:block; }
.widget .content{ padding: 34px 14px 12px 14px; }

.widget .status{
  font:700 10px Ubuntu; letter-spacing:.1em; text-transform:uppercase; color:#032d1a;
  background: linear-gradient(180deg, #8ff0c2, #4fd59a); padding:4px 8px; border-radius:999px;
  box-shadow: 0 4px 12px rgba(79,213,154,.35); display:inline-block;
}
.widget {
  position:relative; overflow:hidden; border-radius:calc(var(--radius) + 2px);
  background: rgba(55, 67, 81, 0.45);
  backdrop-filter: blur(12px);

  transition: all 0.05s ease;
}

.widget:hover {
  background: rgba(65, 77, 91, 0.55);
  box-shadow:
    0 0 0 2px rgba(115,187,201,.4) inset;
  transform: translateY(-2px);
}

.widget:hover .lip {
  box-shadow:
    0 0 0 2px rgba(255,255,255,.5) inset,
    0 0 15px rgba(115,187,201,.4) inset;
}

.widget .lucaflect{
  position:absolute;
  width:96px;
  height:2px;
  pointer-events:none;
  z-index:100;
  opacity:0.4;
}

/* Top lucaflect - 35% from left */
.widget .lucaflect-top{
  top:-1px; left:35%;
  transform:translateX(-50%);
}

/* Bottom lucaflect - 55% from left */
.widget .lucaflect-bottom{
  bottom:-1px; left:55%;
  transform:translateX(-50%);
}

/* Left lucaflect - 30% down, rotated 90deg */
.widget .lucaflect-left{
  left:-1px; top:10%;
  width:67px;
  transform:translateY(-50%) rotate(90deg);
  transform-origin:left center;
}

/* Right lucaflect - 70% down, rotated 90deg */
.widget .lucaflect-right{
  right:-1px; top:75%;
  width:67px;
  transform:translateY(-50%) rotate(90deg);
  transform-origin:right center;
}

.widget .lucaflect::before{
  content:'';
  position:absolute;
  inset:-20px;
  background: radial-gradient(ellipse 110px 40px at center, rgba(0, 141, 255, 0.5) 0%, rgba(0, 141, 255, 0.12) 35%, rgba(0, 141, 255, 0.04) 65%, transparent 100%);
  pointer-events:none;
}
.widget .lucaflect::after{
  content:'';
  position:absolute;
  inset:-1px;
  background: radial-gradient(ellipse 84px 12px at center, rgba(255, 255, 255, 1) 0%, rgba(255, 255, 255, 0.1) 50%, transparent 100%);
  pointer-events:none;
  z-index:2;
}
.widget .lucaflect img{
  width:100%; height:100%;
  display:block;
  object-fit:fill;
  position:relative;
  z-index:1;
}
.widget{
  position:relative; overflow:visible; border-radius:calc(var(--radius) + 2px);
  background: rgba(55, 67, 81, 0.45);
  backdrop-filter: blur(12px);
  transition: all 0.3s ease;
  isolation: isolate;
}

/* Hover state - increase opacity and trigger drift */
.widget:hover .lucaflect{
  opacity:1;
}

.widget:hover .lucaflect-top{
  animation: drift-left 0.8s ease-out forwards;
}

.widget:hover .lucaflect-bottom{
  animation: drift-right 0.8s ease-out forwards;
}

.widget:hover .lucaflect-left{
  animation: drift-down 0.8s ease-out forwards;
}

.widget:hover .lucaflect-right{
  animation: drift-up 0.8s ease-out forwards;
}

/* Drift animations */
@keyframes drift-left {
  from { transform: translateX(-50%); }
  to { transform: translateX(calc(-50% - 48px)); } /* half inch = 48px */
}

@keyframes drift-right {
  from { transform: translateX(-50%); }
  to { transform: translateX(calc(-50% + 48px)); } /* half inch = 48px */
}

@keyframes drift-down {
  from { transform: translateY(-50%) rotate(90deg); }
  to { transform: translateY(calc(-50% + 36px)) rotate(90deg); } /* 3/8 inch = 36px */
}

@keyframes drift-up {
  from { transform: translateY(-50%) rotate(90deg); }
  to { transform: translateY(calc(-50% - 36px)) rotate(90deg); } /* 3/8 inch = 36px */
}

/* layout helpers */
.col-4{ grid-column: span 4; } .col-5{ grid-column: span 5; }
.col-6{ grid-column: span 6; } .col-7{ grid-column: span 7; }
.col-8{ grid-column: span 8; } .col-12{ grid-column: span 12; }
.row-1{ grid-row: span 1; } .row-2{ grid-row: span 2; }

@media (max-width: 1100px){
  .grid{ grid-template-columns: repeat(6, 1fr); }
  .col-7{ grid-column: span 6; } .col-8{ grid-column: span 6; }
}
@media (max-width: 700px){
  .grid{ grid-template-columns: repeat(1, 1fr); }
  .col-4,.col-5,.col-6,.col-7,.col-8,.col-12{ grid-column: 1/-1; }
}

/* ===== CHARTS (SVG looks) ===== */
.kpi{ display:flex; gap:14px; align-items:center; margin-top:8px; }
.kpi .big{ font:800 28px Ubuntu; letter-spacing:-.02em; }
.kpi .unit{ color:var(--accent); font-weight:700; margin-left:6px; }

.small{ color:var(--muted); font:500 12px Ubuntu; }

.btn{ display:inline-flex; align-items:center; justify-content:center;
  padding:8px 12px; border-radius:10px; font:700 12px Ubuntu; letter-spacing:.04em;
  background:rgba(255,255,255,.06); box-shadow: inset 0 0 0 1px rgba(255,255,255,.08); }

.ap-footer .btn{
  padding:8px 12px;
  border-radius:10px;
  font:600 11px Ubuntu;
  letter-spacing:.04em;
  text-transform:uppercase;
  background:rgba(255,255,255,.06);
  border:0;
  color:var(--text);
  cursor:pointer;
  box-shadow: inset 0 0 0 1px rgba(255,255,255,.08);
  transition: all 0.2s ease;
  white-space:normal;
  text-align:center;
  line-height:1.3;
  min-width:70px;
  max-width:190px;
}

    .ap-footer .btn:hover:not(:disabled){
      background:rgba(115,187,201,.15);
      box-shadow: inset 0 0 0 1px rgba(115,187,201,.3);
    }

    .ap-footer .btn:disabled{
      opacity:0.4;
      cursor:not-allowed;
    }

    .ap-footer .btn#apPaySelectedBtn:not(:disabled){
      background:rgba(102,224,163,.12);
      box-shadow: inset 0 0 0 1px rgba(102,224,163,.2);
    }

    .ap-footer .btn#apPaySelectedBtn:hover:not(:disabled){
      background:rgba(102,224,163,.2);
      box-shadow: inset 0 0 0 1px rgba(102,224,163,.35);
    }
    
.toggle{ display:flex; align-items:center; justify-content:space-between;
  padding:8px 10px; border-radius:12px; background:rgba(255,255,255,.05);
  box-shadow: inset 0 0 0 1px rgba(255,255,255,.08); margin:8px 0; }
.toggle .lab{ font:600 12px Ubuntu; color:var(--muted) }
.switch{
  width:42px; height:22px; border-radius:999px; background:rgba(255,255,255,.12); position:relative;
  box-shadow: inset 0 0 0 1px rgba(255,255,255,.1);
}
.switch:after{
  content:""; position:absolute; top:3px; left:3px; width:16px; height:16px; border-radius:50%;
  background: radial-gradient(circle at 40% 30%, #bff3ff, #73bbc9 60%, #2f6d79 100%);
  box-shadow: 0 0 10px rgba(115,187,201,.45);
}
.switch.ok{ background: rgba(102,224,163,.25); }
.switch.ok:after{ left:23px; }

/* ===== GLOW OVERLAY SVG (shared) ===== */
.glow{ position:absolute; inset:-3px; width:calc(100% + 6px); height:calc(100% + 6px); pointer-events:none; }

/* ===== CTA styles ===== */
.cta-wrap{
  position:fixed; inset:auto 50% 36px auto; transform:translateX(50%);
  z-index:20; pointer-events:none;
}
.cta{
  pointer-events:auto; position:relative; width:200px; height:200px; border:0; border-radius:50%;
  background: radial-gradient(90px 90px at 50% 45%, rgba(255,255,255,.10), rgba(255,255,255,0) 60%),
              radial-gradient(circle at 50% 50%, rgba(55,67,81,.85), rgba(55,67,81,.75) 60%, rgba(55,67,81,.6));
  box-shadow:
    0 30px 60px rgba(0,0,0,.45),
    0 0 0 1px rgba(255,255,255,.06) inset;
  color:var(--text); cursor:pointer; overflow:hidden;
}
.cta:focus-visible{ outline: 2px solid rgba(241,249,251,.7); outline-offset: 4px; border-radius:50%; }

.ring{ position:absolute; inset:-8px; border-radius:50%; filter: blur(8px);
  opacity:.05; pointer-events:none; animation: breathe 4.8s ease-in-out infinite; }
.ring-outer{ background: radial-gradient(120px 120px at 50% 50%, rgba(241,249,251,.45), rgba(115,187,201,.35) 40%, rgba(115,187,201,.00) 70%); }
.ring-inner{ inset:12px; filter: blur(6px); opacity:.01;
  background: radial-gradient(100px 100px at 50% 50%, rgba(241,249,251,.75), rgba(115,187,201,.45) 50%, rgba(115,187,201,.00) 75%);
  animation-delay: .8s; }
@keyframes breathe{ 0%,100%{ transform: scale(1); opacity:.85; } 50%{ transform: scale(1.06); opacity:1; } }

.cta-label{ position:absolute; inset:0; display:grid; place-items:center; text-align:center; padding:18px; }
.cta-small{ font:700 12px Ubuntu,sans-serif; letter-spacing:.12em; text-transform:uppercase; opacity:.9; margin-bottom:6px; }
.cta-icon{ font-size:20px; margin-bottom:6px; filter: drop-shadow(0 2px 6px rgba(0,0,0,.35)); }
.cta-main{ font:800 14px Ubuntu,sans-serif; letter-spacing:.06em; text-transform:uppercase; color:var(--glint); }
.cta.dragover .ring-outer{ animation-duration:2s; }
.cta.dragover .ring-inner{ animation-duration:1.8s; }

/* ===== New CTA styles (two concentric rings) ===== */
.cta-wrap{
  position:fixed; inset:auto 50% 36px auto; transform:translateX(50%);
  z-index:20; pointer-events:none;
}
.cta2{
  --size: 200px;                 /* adjust overall size if needed */
  width:var(--size); height:var(--size);
  pointer-events:auto; position:relative; border:0; border-radius:50%;
  background:
    radial-gradient(80px 80px at 50% 45%, rgba(255,255,255,.09), rgba(255,255,255,0) 65%),
    radial-gradient(circle at 50% 50%, rgba(55,67,81,.85), rgba(55,67,81,.72) 60%, rgba(55,67,81,.55));
  box-shadow: 
    0 40px 80px rgba(0,0,0,.5),
    0 60px 120px rgba(106,255,253,.15),
    0 0 0 1px rgba(255,255,255,.06) inset;
  color:#d1e8f0; cursor:pointer; overflow:visible;
}
.cta2{
  --size: 200px;
  width:var(--size); height:var(--size);
  pointer-events:auto; position:relative; border:0; border-radius:50%;
  background:
    radial-gradient(80px 80px at 50% 45%, rgba(255,255,255,.09), rgba(255,255,255,0) 65%),
    radial-gradient(circle at 50% 50%, rgba(55,67,81,.85), rgba(55,67,81,.72) 60%, rgba(55,67,81,.55));
  box-shadow: 
    0 40px 80px rgba(0,0,0,.5),
    0 60px 120px rgba(106,255,253,.15),
    0 0 0 1px rgba(255,255,255,.06) inset;
  color:#d1e8f0; cursor:pointer; overflow:visible;
  transition: all 0.4s ease;
}
.cta2:focus-visible{ outline:2px solid rgba(241,249,251,.7); outline-offset:4px; }
.cta2:hover{
  box-shadow: 
    0 40px 80px rgba(0,0,0,.5),
    0 60px 120px rgba(106,255,253,.35),
    0 0 60px rgba(106,255,253,.6),
    0 0 100px rgba(106,255,253,.4),
    0 0 140px rgba(106,255,253,.2),
    0 0 0 1px rgba(255,255,255,.06) inset,
    0 0 80px 20px rgba(106,255,253,.15) inset;
  transition: all 0.4s ease;
}
.cta2:hover .cta-floor{
  opacity:1;
  width:90%;
  filter: blur(12px);
}

.cta-svg{
  position:absolute; inset:0; width:100%; height:100%; display:block;
  /* gentle slow breathe to the glow (optional) */
  animation: cta-breathe 5s ease-in-out infinite;
}
@keyframes cta-breathe{
  0%,100%{ filter: none; transform: scale(1); }
  50%{ transform: scale(1.01); }
}

/* center label */
.cta-content{
  position:absolute; inset:0; display:grid; place-items:center; text-align:center; pointer-events:none;
}
.cta-small{ font:800 13px Ubuntu, sans-serif; letter-spacing:.12em; text-transform:uppercase; opacity:.95; margin-bottom:-55px; }
.cta-icon{ font-size:22px; margin:10px 0 6px; filter: drop-shadow(0 2px 6px rgba(0,0,0,.35)); }
.cta2:hover .cta-icon img{
  filter: 
    drop-shadow(0 0 8px rgba(255,255,255,.8))
    drop-shadow(0 0 12px rgba(255,255,255,.5))
    drop-shadow(0 2px 6px rgba(0,0,0,.35));
  transition: filter 0.4s ease;
}
.cta-main{ font:800 15px Ubuntu, sans-serif; letter-spacing:.08em; text-transform:uppercase; color:#f1f9fb; line-height:1.2; margin-top: -60px;}

/* floor glow ellipse */
.cta-floor{
  position:absolute; left:50%; bottom:-12px; width:80%; height:24px; transform:translateX(-50%);
  background: radial-gradient(60% 100% at 50% 50%, rgba(106,255,253,.65), rgba(106,255,253,.25) 50%, rgba(106,255,253,0) 70%);
  filter: blur(10px); opacity:.95; pointer-events:none;
}

/* drag-over: quick pulse to confirm target */
.cta2.dragover .cta-svg{ animation-duration:2s; }

/* ===== ASSISTANT panel ===== */

.assistant{
  position:fixed; right:24px; top:120px; width:320px; height:68vh; min-height:480px;
  max-height:80vh; 
  display:flex; flex-direction:column;
  background: rgba(55, 67, 81, 0.5); backdrop-filter: blur(12px);
  border-radius:20px; overflow:hidden; z-index:15;
  box-shadow: 
    0 0 0 1.5px rgba(255,255,255,.1) inset,
    0 12px 32px rgba(0,0,0,.4), 
    0 48px 96px rgba(0,0,0,.35);
  transition: all 0.3s ease;
}






.assistant.dragging{
  cursor: move;
}
.assistant-icon{
  width:90px; height:90px; display:flex; align-items:center; justify-content:center;
  background: radial-gradient(circle at center, rgba(115,187,201,.15) 0%, rgba(115,187,201,.15) 50%, transparent 100%);
  border-radius:50%;
  box-shadow: 
    0 0 30px 8px rgba(115,187,201,.08),
    0 0 45px 15px rgba(115,187,201,.05);
}
.assistant-icon img{
  width:100%; height:100%; filter: drop-shadow(0 2px 4px rgba(0,0,0,.4));
}
.assistant:hover .assistant-icon{
  box-shadow: 
    0 0 1px 12px rgba(146,207,227,.01),
    0 0 1px 15px rgba(146,207,227,.01),
    0 0 1px 10px rgba(146,207,227,.01);
  transition: all 0.4s ease;
}

.assistant:hover .assistant-icon img{
  filter: 
    drop-shadow(0 0 8px rgba(146,207,227,.01))
    drop-shadow(0 0 1px rgba(146,207,227,.01))
    drop-shadow(0 2px 4px rgba(0,0,0,.4));
  animation: squid-wiggle 10.5s ease-in-out;
}

@keyframes squid-wiggle {
  0% { 
    transform: rotate(0deg) scale(1); 
  }
  10% { 
    transform: rotate(-5deg) scale(0.95); 
  }
  20% { 
    transform: rotate(5deg) scale(0.95); 
  }
  30% { 
    transform: rotate(0deg) scale(1); 
  }
  40% { 
    transform: rotate(-5deg) scale(0.95); 
  }
  50% { 
    transform: rotate(5deg) scale(0.95); 
  }
  60% { 
    transform: rotate(0deg) scale(1); 
  }
  70% { 
    transform: rotate(-5deg) scale(0.95); 
  }
  85% { 
    transform: rotate(5deg) scale(0.95); 
  }
  100% { 
    transform: rotate(0deg) scale(1); 
  }
}


.assistant:hover{
  background: rgba(65, 77, 91, 0.6);
  box-shadow: 
    0 0 0 1.5px rgba(255,255,255,.15) inset,
    0 12px 32px rgba(0,0,0,.6), 
    0 48px 96px rgba(0,0,0,.5);
}
.assistant-topbar{
  height:120px; display:flex; flex-direction:column; align-items:center; justify-content:center; padding:16px 10px; gap:8px;
  background: linear-gradient(180deg, rgba(255,255,255,.08), rgba(255,255,255,.03));
  box-shadow: inset 0 0 0 1px rgba(255,255,255,.06);
  position:relative;
  transition: all 0.3s ease;
}

.assistant:hover .assistant-topbar{
  background: linear-gradient(180deg, rgba(255,255,255,.18), rgba(255,255,255,.12));
  box-shadow: inset 0 0 0 1px rgba(255,255,255,.15);
}
.assistant-title{ 
  font:700 13px Ubuntu; 
  letter-spacing:.08em; 
  text-transform:uppercase; 
  margin-top:4px;
  transition: all 0.3s ease;
}

.assistant:hover .assistant-title{
  color:#92cfe3;
  text-shadow: 
    0 0 10px rgba(146,207,227,.8),
    0 0 20px rgba(146,207,227,.5),
    0 0 30px rgba(146,207,227,.3);
}

.assistant-status{ 
  font:700 10px Ubuntu; 
  letter-spacing:.14em; 
  text-transform:uppercase; 
  color:#032d1a;
  background:linear-gradient(180deg,#8ff0c2,#4fd59a); 
  padding:4px 8px; 
  border-radius:999px;
  box-shadow: 
    0 0 12px rgba(79,213,154,.6),
    0 0 20px rgba(79,213,154,.4),
    0 4px 12px rgba(79,213,154,.35);
  position:absolute;
  top:12px;
  right:12px;
}

.assistant-collapse{
  position:absolute; top:12px; left:12px; width:24px; height:24px;
  background: rgba(255,255,255,.08); border-radius:6px; border:0;
  cursor:pointer; display:flex; align-items:center; justify-content:center;
  font-size:14px; color:var(--text); transition: all 0.2s ease;
}
.assistant-collapse:hover{
  background: rgba(255,255,255,.15);
}

.assistant-input{
  min-height:56px; display:flex; gap:8px; align-items:flex-end; padding:8px; background: rgba(255,255,255,.04);
  box-shadow: inset 0 0 0 1px rgba(255,255,255,.06);
  flex-shrink:0;
}
.assistant.collapsed .assistant-body{
  display:none;
}
.assistant.collapsed .assistant-topbar{
  height:80px;
  padding:12px 10px;
}
.assistant.collapsed .assistant-icon{
  width:50px;
  height:50px;
}
.assistant.collapsed{
  height: auto !important;
  min-height: auto !important;
}

.assistant-body{
  flex:1; overflow:auto; padding:12px 12px 8px; display:flex; flex-direction:column; gap:8px;
  min-height:200px;
}
.msg{ padding:10px 12px; border-radius:12px; box-shadow: inset 0 0 0 1px rgba(255,255,255,.08);
      background: rgba(255,255,255,.05); font: 500 13px Ubuntu;
      word-wrap: break-word;
      overflow-wrap: break-word;
      word-break: break-word;
      max-width: 100%; }
.msg.user{ align-self:flex-end; background: rgba(115,187,201,.18); }
.msg.system{ opacity:.95; }

.assistant-input{
  min-height:56px; display:flex; gap:8px; align-items:flex-end; padding:8px; background: rgba(255,255,255,.04);
  box-shadow: inset 0 0 0 1px rgba(255,255,255,.06);
  flex-shrink:0;
}
.assistant-input textarea{
  flex:1; min-height:38px; max-height:150px; border-radius:10px; border:0; 
  padding:10px; color:var(--text);
  background: rgba(255,255,255,.06); box-shadow: inset 0 0 0 1px rgba(255,255,255,.08);
  resize: none; overflow-y:auto;
  font-family: Ubuntu, sans-serif; font-size:13px;
  line-height:1.4;
}
.assistant-input button{
  height:38px; padding:0 14px; border-radius:10px; border:0; font:700 12px Ubuntu; letter-spacing:.04em;
  background: rgba(255,255,255,.12); color:var(--text);
}

/* ===== AP Widget Styles ===== */
.ap-toolbar{
  padding:12px 14px 10px 14px; 
  display:flex; 
  gap:8px; 
  align-items:center;
  margin-top:8px;
}

.ap-search{
  flex:1; 
  background:rgba(255,255,255,.06); 
  border:0; 
  border-radius:12px; 
  padding:10px 12px; 
  color:var(--text); 
  font:500 13px Ubuntu; 
  letter-spacing:.02em;
  box-shadow: inset 0 0 0 1px rgba(255,255,255,.08);
  transition: all 0.2s ease;
}

.ap-search:focus{
  outline:none;
  background:rgba(255,255,255,.08);
  box-shadow: inset 0 0 0 1.5px rgba(115,187,201,.3);
}

.ap-refresh{
  width:38px; 
  height:38px; 
  background:rgba(255,255,255,.06); 
  border:0; 
  border-radius:10px; 
  color:var(--text);
  cursor:pointer;
  display:flex;
  align-items:center;
  justify-content:center;
  font-size:18px;
  box-shadow: inset 0 0 0 1px rgba(255,255,255,.08);
  transition: all 0.2s ease;
}

.ap-refresh:hover{
  background:rgba(115,187,201,.15);
  box-shadow: inset 0 0 0 1px rgba(115,187,201,.3);
}

.ap-row{
  display:flex; 
  gap:12px; 
  align-items:center; 
  padding:12px; 
  border:1px solid rgba(255,255,255,.12); 
  border-radius:12px; 
  background:rgba(255,255,255,.03);
  transition: all 0.2s ease;
}

.ap-row:hover{
  background:rgba(255,255,255,.05);
  border-color:rgba(115,187,201,.3);
}

.ap-row input[type="checkbox"]{
  width:18px;
  height:18px;
  cursor:pointer;
}

.ap-meta{
  flex:1;
}

.ap-vendor{
  font:700 13px Ubuntu; 
  letter-spacing:.02em;
  display:flex;
  align-items:center;
  gap:8px;
  margin-bottom:4px;
}

.ap-badge{
  padding:3px 8px;
  border:1px solid rgba(255,255,255,.18);
  border-radius:6px;
  font:700 10px Ubuntu;
  letter-spacing:.08em;
  text-transform:uppercase;
}

.ap-badge.open{
  color:var(--warn);
  border-color:rgba(255,210,106,.3);
  background:rgba(255,210,106,.08);
}

.ap-badge.paid{
  color:var(--ok);
  border-color:rgba(102,224,163,.3);
  background:rgba(102,224,163,.08);
}

.ap-amount{
  font:700 14px Ubuntu;
}

.ap-details{
  font:500 12px Ubuntu;
  color:var(--muted);
  margin-top:4px;
}

.ap-actions{
  display:flex;
  gap:8px;
}

.ap-icon-btn{
  width:36px;
  height:36px;
  background:rgba(255,255,255,.06);
  border:0;
  border-radius:50%;
  cursor:pointer;
  display:flex;
  align-items:center;
  justify-content:center;
  position:relative;
  transition: all 0.2s ease;
  box-shadow: inset 0 0 0 1px rgba(255,255,255,.08);
}

.ap-icon-btn img{
  width:16px;
  height:16px;
  opacity:0.8;
}

.ap-icon-btn:hover{
  background:rgba(115,187,201,.15);
  box-shadow: inset 0 0 0 1px rgba(115,187,201,.3);
}

.ap-icon-btn:hover img{
  opacity:1;
}

.ap-icon-btn.delete:hover{
  background:rgba(255,80,80,.15);
  box-shadow: inset 0 0 0 1px rgba(255,80,80,.3);
}

.ap-icon-btn .tooltip{
  position:absolute;
  bottom:calc(100% + 8px);
  left:50%;
  transform:translateX(-50%);
  background:rgba(55,67,81,.95);
  color:var(--text);
  padding:6px 10px;
  border-radius:6px;
  font:600 11px Ubuntu;
  letter-spacing:.04em;
  text-transform:uppercase;
  white-space:nowrap;
  opacity:0;
  pointer-events:none;
  transition: opacity 0.2s ease;
  box-shadow: 0 4px 12px rgba(0,0,0,.4);
}

.ap-icon-btn:hover .tooltip{
  opacity:1;
}

.ap-footer{
  padding:12px 14px; 
  display:flex; 
  justify-content:space-between; 
  align-items:center; 
  border-top:1px solid rgba(255,255,255,.08);
}

.ap-footer-actions{
  display:flex;
  gap:8px;
}

/* Receipts widget */
.receipts-content{ display:flex; flex-direction:column; height:100%; }
.receipts-actions{ display:flex; align-items:center; justify-content:space-between; gap:12px; margin-bottom:10px; }
.receipts-actions .btn{ font-size:12px; letter-spacing:.08em; padding:9px 16px; }
.receipts-hint{ color:var(--muted); font:500 11px Ubuntu; letter-spacing:.04em; }
.receipts-status{ font:500 11px Ubuntu; color:var(--muted); letter-spacing:.03em; min-height:16px; margin-bottom:4px; transition:color .3s ease; }
.receipts-status.error{ color:#ff9b7b; }
.receipt-list{ flex:1; display:flex; flex-direction:column; gap:10px; overflow-y:auto; padding-right:4px; }
.receipt-list::-webkit-scrollbar{ width:6px; }
.receipt-list::-webkit-scrollbar-thumb{ background:rgba(255,255,255,.15); border-radius:999px; }
.receipt-card{ display:flex; align-items:center; gap:12px; padding:10px 12px; border-radius:14px; background:rgba(255,255,255,.06); box-shadow:inset 0 0 0 1px rgba(255,255,255,.08); transition:box-shadow .2s ease, background .2s ease; }
.receipt-card:hover{ background:rgba(115,187,201,.12); box-shadow:inset 0 0 0 1px rgba(115,187,201,.35); }
.receipt-thumb{ width:48px; height:48px; border-radius:10px; object-fit:cover; box-shadow:0 0 0 1px rgba(255,255,255,.18); cursor:pointer; flex-shrink:0; }
.receipt-thumb.placeholder{ display:flex; align-items:center; justify-content:center; background:rgba(255,255,255,.04); color:var(--muted); font:600 10px Ubuntu; cursor:default; }
.receipt-meta{ flex:1; min-width:0; }
.receipt-meta .name{ font:600 13px/1.3 Ubuntu; white-space:nowrap; overflow:hidden; text-overflow:ellipsis; }
.receipt-meta .amount{ font:700 13px/1.4 Ubuntu; letter-spacing:.04em; margin-top:2px; }
.receipt-meta .date{ font:500 11px/1.4 Ubuntu; color:var(--muted); letter-spacing:.04em; }
.receipt-meta .doc-id{ font:500 10px/1.4 Ubuntu; color:var(--muted); letter-spacing:.04em; margin-top:3px; word-break:break-all; }
.receipt-actions{ display:flex; flex-direction:column; gap:6px; }
.receipt-action{ background:rgba(255,255,255,.08); border:none; border-radius:8px; color:var(--text); cursor:pointer; font:600 11px Ubuntu; letter-spacing:.05em; padding:4px 10px; text-decoration:none; text-transform:uppercase; text-align:center; transition:background .2s ease, color .2s ease; }
.receipt-action:hover{ background:rgba(115,187,201,.28); }
.receipt-action.muted{ background:rgba(255,255,255,.04); color:var(--muted); cursor:not-allowed; }
.receipt-action.muted:hover{ background:rgba(255,255,255,.04); color:var(--muted); }
.receipt-action.danger{ background:rgba(255,118,118,.16); color:#ffcabd; }
.receipt-action.danger:hover{ background:rgba(255,118,118,.28); color:#ffe3da; }
.receipt-empty{ font:600 12px Ubuntu; color:var(--muted); text-align:center; padding:18px 0; border-radius:12px; background:rgba(255,255,255,.04); box-shadow:inset 0 0 0 1px rgba(255,255,255,.06); }
</style>
</head>
<body>


<!-- ===== HEADER ===== -->
<div class="header">
  <div class="brand">
    <div class="logo-badge">
      <img src="/public/squiddemon.svg" alt="Squid Demon Logo">
    </div>
    <img src="/public/squidtext.png" alt="Squid Business Platform" style="height:64px; margin-left:-8px; margin-top:8px;">
  </div>
  <div class="tabs">
    <div class="tab active">Dashboard</div>
    <div class="tab">Compliance</div>
    <div class="tab">Receipts</div>
    <div class="tab">Customer Invoices (AR)</div>
    <div class="tab">Vendor Bills (AP)</div>
    <div class="tab">Inventory</div>
    <div class="tab">Reports</div>
    <div class="tab">Customize</div>
  </div>
</div>


<!-- ===== GRID ===== -->
<div class="grid grid-stack">

    <!-- Real-Time Inventory -->
    <div class="grid-stack-item" gs-w="5" gs-h="1" gs-x="0" gs-y="0">
      <div class="grid-stack-item-content">
        <div class="widget glow-card">
          <svg class="glow" viewBox="0 0 500 200"></svg>
          <div class="lip"></div>
          <div class="lucaflect lucaflect-top"><img src="/public/lucaflect.svg" alt=""></div>
          <div class="lucaflect lucaflect-bottom"><img src="/public/lucaflect.svg" alt=""></div>
          <div class="lucaflect lucaflect-left"><img src="/public/lucaflect.svg" alt=""></div>
          <div class="lucaflect lucaflect-right"><img src="/public/lucaflect.svg" alt=""></div>
          <div class="topbar">
            <div class="title">Real-Time Inventory</div>
            <div class="dots"><i></i><i></i><i></i></div>
          </div>
          <div class="content">
            <div class="status">Optimal</div>
            <svg viewBox="0 0 500 120" height="120" style="display:block;margin-top:8px;width:100%;">
              <defs>
                <linearGradient id="invArea" x1="0" y1="0" x2="0" y2="1">
                  <stop offset="0%" stop-color="#8dc9d5" stop-opacity=".22"/>
                  <stop offset="100%" stop-color="#8dc9d5" stop-opacity="0"/>
                </linearGradient>
              </defs>
              <g stroke="rgba(255,255,255,.06)">
                <line x1="0" y1="100" x2="500" y2="100"/>
                <line x1="0" y1="60"  x2="500" y2="60"/>
              </g>
              <path d="M0,90 L60,70 L120,95 L180,60 L240,82 L300,65 L360,75 L420,55 L500,80 L500,120 L0,120 Z"
                    fill="url(#invArea)"/>
              <g fill="#73bbc9">
                <circle cx="60" cy="70" r="3"/><circle cx="120" cy="95" r="3"/><circle cx="180" cy="60" r="3"/>
                <circle cx="240" cy="82" r="3"/><circle cx="300" cy="65" r="3"/><circle cx="360" cy="75" r="3"/>
                <circle cx="420" cy="55" r="3"/><circle cx="500" cy="80" r="3"/>
              </g>
            </svg>
            <div class="small">Raw Materials • Finished Goods • In Transit</div>
          </div>
        </div>
      </div>
    </div>
    
    <!-- Operations Control -->
    <!--<div class="grid-stack-item" gs-w="7" gs-h="1" gs-x="5" gs-y="0">-->
    <div class="grid-stack-item" gs-w="7" gs-h="1" gs-x="5" gs-y="0">
      <div class="grid-stack-item-content">
        <div class="widget glow-card">
          <svg class="glow" viewBox="0 0 700 200"></svg>
          <div class="lip"></div>
          <div class="lucaflect lucaflect-top"><img src="/public/lucaflect.svg" alt=""></div>
          <div class="lucaflect lucaflect-bottom"><img src="/public/lucaflect.svg" alt=""></div>
          <div class="lucaflect lucaflect-left"><img src="/public/lucaflect.svg" alt=""></div>
          <div class="lucaflect lucaflect-right"><img src="/public/lucaflect.svg" alt=""></div>
          <div class="topbar">
            <div class="title">Operations Control</div>
            <div class="dots"><i></i><i></i><i></i></div>
          </div>
          <div class="content">
            <svg viewBox="0 0 700 120" height="120" style="display:block;margin-top:8px;width:100%;">
              <defs>
                <filter id="soft" x="-20%" y="-20%" width="140%" height="140%">
                  <feGaussianBlur stdDeviation="1" />
                </filter>
              </defs>
              <path d="M0,60 C120,10 220,110 340,60 C460,10 560,110 700,60" stroke="#9ed8e3" stroke-width="2" fill="none" filter="url(#soft)"/>
              <path d="M0,70 C120,20 220,120 340,70 C460,20 560,120 700,70" stroke="rgba(158,216,227,.5)" stroke-width="1" fill="none" />
              <g fill="#73bbc9">
                <circle cx="80" cy="58" r="4"/><circle cx="210" cy="92" r="4"/><circle cx="350" cy="60" r="4"/>
                <circle cx="490" cy="92" r="4"/><circle cx="620" cy="60" r="4"/>
              </g>
            </svg>
          </div>
        </div>
      </div>
    </div>
    <!-- BEGIN: Vendor Bills (AP) Widget (drop-in replacement for the "AI Assistant (Tall Chat)" box) -->
    <div class="grid-stack-item" gs-w="4" gs-h="2" gs-x="0" gs-y="1">
      <div class="grid-stack-item-content">
          <!-- <div class="widget glow-card" style="min-height:480px; display:flex; flex-direction:column;"> -->
          <!--<div class="widget glow-card" style="min-height:400px; display:flex; flex-direction:column; height:100%;">-->
        <div class="widget glow-card" style="min-height:400px; display:flex; flex-direction:column; height:100%;">
          <svg class="glow" viewBox="0 0 400 380"></svg>
          <div class="lip"></div>
          <div class="lucaflect lucaflect-top"><img src="/public/lucaflect.svg" alt=""></div>
          <div class="lucaflect lucaflect-bottom"><img src="/public/lucaflect.svg" alt=""></div>
          <div class="lucaflect lucaflect-left"><img src="/public/lucaflect.svg" alt=""></div>
          <div class="lucaflect lucaflect-right"><img src="/public/lucaflect.svg" alt=""></div>

          <div class="topbar">
            <div class="title">Vendor Bills (AP)</div>
            <div class="dots"><i></i><i></i><i></i></div>
          </div>

          <!-- toolbar -->
          <div class="ap-toolbar">
            <input id="apSearch" type="search" placeholder="Search vendor or memo…" class="ap-search">
            <button class="ap-refresh" id="apRefreshBtn" title="Refresh">↻</button>
          </div>

          <!-- scrollable list -->
          <!-- scrollable list -->
          <div id="apList" class="content" style="flex:1; overflow:auto; padding:0 14px 12px; display:flex; flex-direction:column; gap:10px; max-height:300px;">
            <div class="small" style="opacity:.9;">Loading open bills…</div>
          </div>
          

          <!-- footer -->
          <div class="ap-footer">
            <div id="apSummary" style="font:600 13px Ubuntu; color:var(--muted); letter-spacing:.02em;">0 open • $0.00 due</div>
            <div class="ap-footer-actions">
              <button class="btn" id="apPaySelectedBtn" disabled>Mark Selected<br>Paid</button>
              <button class="btn" id="apSelectAllBtn">Select<br>All</button>
            </div>
          </div>
        </div>
      </div>
    </div>
    <!-- END: Vendor Bills (AP) Widget -->
<!-- END: Vendor Bills (AP) Widget -->

<script>
// --- AP Widget logic ---
const apState = { items: [], selected: new Set(), query: "" };

function formatMoney(n){
  if (typeof n !== 'number') n = Number(n||0);
  return n.toLocaleString(undefined, { style:'currency', currency:'USD' });
}

function escapeHtml(s){
  return String(s||'').replace(/[&<>"']/g, c=>({ '&':'&amp;','<':'&lt;','>':'&gt;','"':'&quot;','\'':'&#39;' })[c]);
}


function apRow(item){
  const row = document.createElement('div');
  row.className = 'ap-row';

  const cb = document.createElement('input');
  cb.type = 'checkbox';
  cb.checked = apState.selected.has(item.id);
  cb.addEventListener('change', ()=>{
    if (cb.checked) apState.selected.add(item.id); else apState.selected.delete(item.id);
    updateFooter();
  });

  const meta = document.createElement('div');
  meta.className = 'ap-meta';
  const isPaid = (item.status === 'paid');
  const titleStyle = isPaid ? 'text-decoration:line-through; opacity:.7;' : '';
  const badgeClass = isPaid ? 'paid' : 'open';
  const badgeText = isPaid ? 'PAID' : 'OPEN';
  
  meta.innerHTML = `
    <div style="display:flex; justify-content:space-between; gap:12px; margin-bottom:6px;">
      <div class="ap-vendor" style="${titleStyle}">
        ${escapeHtml(item.vendor||'Unknown vendor')}
        <span class="ap-badge ${badgeClass}">${badgeText}</span>
      </div>
      <div class="ap-amount" style="${titleStyle}">${formatMoney(item.total||0)}</div>
    </div>
    <div class="ap-details" style="${titleStyle}">
      ${escapeHtml(item.memo||item.description||item.summary||'No description')}
    </div>
    <div class="ap-details" style="${titleStyle}">
      Bill #: ${escapeHtml(item.number||item.invoice_number||'—')} • Due: ${escapeHtml(item.due_date||'—')}
    </div>
  `;

  const actions = document.createElement('div');
  actions.className = 'ap-actions';

  const toggleBtn = document.createElement('button');
  toggleBtn.className = 'ap-icon-btn';
  toggleBtn.innerHTML = `
    <img src="/public/checkmark.png" alt="">
    <span class="tooltip">${isPaid ? 'Mark Open' : 'Mark Paid'}</span>
  `;
  toggleBtn.addEventListener('click', ()=> toggleStatus(item.id, isPaid ? 'open' : 'paid'));

  const delBtn = document.createElement('button');
  delBtn.className = 'ap-icon-btn delete';
  delBtn.innerHTML = `
    <img src="/public/trashcan.png" alt="">
    <span class="tooltip">Delete</span>
  `;
  delBtn.addEventListener('click', ()=> deleteRecord(item.id));

  actions.appendChild(toggleBtn);
  actions.appendChild(delBtn);

  row.appendChild(cb);
  row.appendChild(meta);
  row.appendChild(actions);
  return row;
}

async function loadAP(){
  const list = document.getElementById('apList');
  list.innerHTML = '<div class="small" style="opacity:.9;">Loading open bills…</div>';
  try{
    // Backend endpoint expected to return: [{id, vendor, total, due_date, number, memo, description, status}]
    const res = await fetch('/ap/bills?status=all');
    if(!res.ok) throw new Error(await res.text());
    const items = await res.json();
    apState.items = Array.isArray(items)? items : [];
  }catch(e){
    apState.items = [];
    if (typeof pushMsg === 'function') pushMsg('AP load failed: '+(e?.message||e), 'system');
  }
  renderAP();
}

function renderAP(){
  const list = document.getElementById('apList');
  list.innerHTML = '';
  const q = apState.query.trim().toLowerCase();
  const rows = apState.items.filter(it=>{
    if(!q) return true;
    const hay = `${it.vendor||''} ${it.memo||''} ${it.description||''} ${it.number||''}`.toLowerCase();
    return hay.includes(q);
  });
  if(rows.length===0){
    list.innerHTML = '<div class="small" style="opacity:.9;">No open bills.</div>';
  } else {
    rows.forEach(it=> list.appendChild(apRow(it)));
  }
  updateFooter();
}


function updateFooter(){
  const selCount = apState.selected.size;
  const openCount = apState.items.filter(it => it.status !== 'paid').length;
  const paidCount = apState.items.filter(it => it.status === 'paid').length;
  const totalDue = apState.items
      .filter(it => it.status !== 'paid')
      .reduce((s,it)=> s + Number(it.total||0), 0);
  document.getElementById('apSummary').textContent = `${openCount} open • ${paidCount} paid • ${formatMoney(totalDue)} due`;
  document.getElementById('apPaySelectedBtn').disabled = selCount===0;
}



async function toggleStatus(id, nextStatus){
  try{
    const res = await fetch(`/records/${id}/status`, {
      method:'PATCH',
      headers:{'Content-Type':'application/json'},
      body: JSON.stringify({ status: nextStatus })
    });
    if(!res.ok) throw new Error(await res.text());
    // Update local state item
    apState.items = apState.items.map(it => it.id === id ? { ...it, status: nextStatus } : it);
    renderAP();
    if (typeof pushMsg === 'function') pushMsg(`Set ${id} → ${nextStatus.toUpperCase()}.`, 'system');
  }catch(e){
    if (typeof pushMsg === 'function') pushMsg('Update failed: '+(e?.message||e), 'system');
  }
}

async function deleteRecord(id){
  const ok = confirm('Are you sure you want to delete? This cannot be undone.');
  if (!ok) return;
  try{
    const res = await fetch(`/records/${id}`, { method:'DELETE' });
    if(!res.ok) throw new Error(await res.text());
    apState.items = apState.items.filter(it => it.id !== id);
    apState.selected.delete(id);
    renderAP();
    if (typeof pushMsg === 'function') pushMsg(`Deleted record ${id}.`, 'system');
  }catch(e){
    if (typeof pushMsg === 'function') pushMsg('Delete failed: '+(e?.message||e), 'system');
  }
}

// events
document.getElementById('apRefreshBtn')?.addEventListener('click', loadAP);
const searchEl = document.getElementById('apSearch');
searchEl?.addEventListener('input', (e)=>{ apState.query = e.target.value; renderAP(); });

document.getElementById('apSelectAllBtn')?.addEventListener('click', ()=>{
  const ids = apState.items.map(it=> it.id);
  apState.selected = new Set(ids);
  renderAP();
});

document.getElementById('apPaySelectedBtn')?.addEventListener('click', async ()=>{
  const ids = [...apState.selected];
  for (const id of ids) { await toggleStatus(id, 'paid'); }
  apState.selected.clear();
});

// initial load after DOM is ready
if (document.readyState === 'loading') {
  document.addEventListener('DOMContentLoaded', loadAP);
} else {
  loadAP();
}
</script>


<!-- Receipts widget -->
<div class="grid-stack-item" gs-w="4" gs-h="1" gs-x="4" gs-y="1">
  <div class="grid-stack-item-content">
    <div class="widget glow-card">
      <svg class="glow" viewBox="0 0 400 200"></svg>
      <div class="lip"></div>
      <div class="lucaflect lucaflect-top"><img src="/public/lucaflect.svg" alt=""></div>
      <div class="lucaflect lucaflect-bottom"><img src="/public/lucaflect.svg" alt=""></div>
      <div class="lucaflect lucaflect-left"><img src="/public/lucaflect.svg" alt=""></div>
      <div class="lucaflect lucaflect-right"><img src="/public/lucaflect.svg" alt=""></div>
      <div class="topbar">
        <div class="title">Receipts</div>
        <div class="dots"><i></i><i></i><i></i></div>
      </div>
      <div class="content receipts-content">
        <div class="receipts-actions">
          <button class="btn" id="receiptAddBtn" type="button">Upload Receipts</button>
          <div class="receipts-hint">Uploads are parsed and saved to the finance database.</div>
          <input type="file" id="receiptFileInput" accept="image/*" multiple hidden>
        </div>
        <div id="receiptStatus" class="receipts-status" aria-live="polite"></div>
        <div id="receiptList" class="receipt-list" aria-live="polite"></div>
      </div>
    </div>
  </div>
</div>

<script>
(function(){
  const addBtn = document.getElementById('receiptAddBtn');
  const fileInput = document.getElementById('receiptFileInput');
  const listEl = document.getElementById('receiptList');
  const statusEl = document.getElementById('receiptStatus');
  if (!addBtn || !fileInput || !listEl) return;

  const PREVIEW_STORAGE_KEY = 'sfc_receipt_previews_v1';
  let receipts = [];
  let previews = {};
  let storageEnabled = true;
  let statusTimer = null;

  function setStatus(message = '', type = 'info', persistent = false){
    if (!statusEl) return;
    statusEl.textContent = message;
    statusEl.classList.toggle('error', type === 'error');
    if (statusTimer) clearTimeout(statusTimer);
    if (message && !persistent){
      statusTimer = setTimeout(()=>{
        statusEl.textContent = '';
        statusEl.classList.remove('error');
      }, 5000);
    }
  }

  try {
    const probe = '__sfc_receipts_probe__';
    localStorage.setItem(probe, '1');
    localStorage.removeItem(probe);
  } catch (e) {
    storageEnabled = false;
    setStatus('Receipt previews will only persist for this session.', 'error', true);
  }

  function loadPreviews(){
    if (!storageEnabled) return {};
    try{
      const raw = localStorage.getItem(PREVIEW_STORAGE_KEY);
      if (!raw) return {};
      const parsed = JSON.parse(raw);
      return parsed && typeof parsed === 'object' ? parsed : {};
    }catch(e){
      console.warn('Failed to load receipt previews', e);
      setStatus('Could not restore stored previews.', 'error');
      return {};
    }
  }

  function savePreviews(){
    if (!storageEnabled) return;
    try{
      localStorage.setItem(PREVIEW_STORAGE_KEY, JSON.stringify(previews));
    }catch(e){
      console.warn('Failed to save receipt previews', e);
      setStatus('Storage is full; previews may be discarded.', 'error');
    }
  }

  function getPreview(docId){
    if (!docId) return undefined;
    return previews?.[docId];
  }

  function formatDate(value){
    if (!value) return '';
    try {
      const date = typeof value === 'number' ? new Date(value) : new Date(String(value));
      if (Number.isNaN(date.getTime())) return '';
      return date.toLocaleString([], { month:'short', day:'numeric', hour:'2-digit', minute:'2-digit' });
    } catch (e) {
      return '';
    }
  }

  function formatAmount(fields){
    if (!fields) return null;
    const amount = fields.total ?? fields.amount ?? fields.subtotal;
    if (amount === null || typeof amount === 'undefined') return null;
    const raw = typeof amount === 'number' ? amount : Number(String(amount).replace(/[^0-9.-]/g, ''));
    const num = Number(raw);
    return Number.isNaN(num) ? null : formatMoney(num);
  }

  function renderReceipts(){
    listEl.innerHTML = '';
    if (!receipts.length){
      const empty = document.createElement('div');
      empty.className = 'receipt-empty';
      empty.textContent = 'No receipts yet. Upload images to capture and store them.';
      listEl.appendChild(empty);
      return;
    }

    const ordered = receipts.slice().sort((a,b)=>{
      const at = new Date(a.created_at || a.createdAt || 0).getTime();
      const bt = new Date(b.created_at || b.createdAt || 0).getTime();
      return bt - at;
    });

    for (const record of ordered){
      const card = document.createElement('div');
      card.className = 'receipt-card';

      const docId = record.document_id || record.doc_id || '';
      const preview = getPreview(docId);
      let thumb;
      if (preview){
        thumb = document.createElement('img');
        thumb.src = preview;
        thumb.alt = record.fields?.merchant ? `Receipt preview for ${record.fields.merchant}` : 'Receipt preview';
        thumb.title = 'Open full receipt';
        thumb.className = 'receipt-thumb';
        thumb.addEventListener('click', ()=>{
          const win = window.open(preview, '_blank');
          if (!win){
            setStatus('Pop-up blocked. Allow pop-ups to open receipts.', 'error');
          }
        });
      } else {
        thumb = document.createElement('div');
        thumb.className = 'receipt-thumb placeholder';
        thumb.textContent = 'No preview';
        thumb.title = 'Preview not available';
      }

      const meta = document.createElement('div');
      meta.className = 'receipt-meta';
      const name = document.createElement('div');
      name.className = 'name';
      const fields = record.fields || {};
      const merchant = fields.merchant || fields.vendor || fields.payee || record.vendor || 'Receipt';
      name.textContent = merchant;

      const amountLine = document.createElement('div');
      amountLine.className = 'amount';
      const amountText = formatAmount(fields);
      amountLine.textContent = amountText || 'Amount pending';

      const details = document.createElement('div');
      details.className = 'date';
      const category = fields.category || fields.expense_type || fields.type || '';
      const when = fields.datetime || fields.date || record.created_at;
      const parts = [];
      if (category) parts.push(category);
      const whenText = formatDate(when);
      if (whenText) parts.push(whenText);
      details.textContent = parts.join(' • ');

      const docLine = document.createElement('div');
      docLine.className = 'doc-id';
      docLine.textContent = docId ? `Doc: ${docId}` : '';

      meta.appendChild(name);
      meta.appendChild(amountLine);
      if (parts.length) meta.appendChild(details);
      if (docId) meta.appendChild(docLine);

      const actions = document.createElement('div');
      actions.className = 'receipt-actions';

      if (preview){
        const viewLink = document.createElement('a');
        viewLink.href = preview;
        viewLink.target = '_blank';
        viewLink.rel = 'noopener';
        viewLink.className = 'receipt-action';
        viewLink.textContent = 'View';

        const downloadLink = document.createElement('a');
        downloadLink.href = preview;
        downloadLink.download = merchant ? `${merchant}-receipt` : 'receipt';
        downloadLink.className = 'receipt-action';
        downloadLink.textContent = 'Download';

        actions.appendChild(viewLink);
        actions.appendChild(downloadLink);
      } else {
        const placeholderBtn = document.createElement('button');
        placeholderBtn.type = 'button';
        placeholderBtn.className = 'receipt-action muted';
        placeholderBtn.textContent = 'No preview';
        placeholderBtn.disabled = true;
        actions.appendChild(placeholderBtn);
      }

      const deleteBtn = document.createElement('button');
      deleteBtn.type = 'button';
      deleteBtn.className = 'receipt-action danger';
      deleteBtn.textContent = 'Delete';
      deleteBtn.addEventListener('click', ()=> deleteReceipt(record));
      actions.appendChild(deleteBtn);

      card.appendChild(thumb);
      card.appendChild(meta);
      card.appendChild(actions);

      listEl.appendChild(card);
    }
  }

  async function deleteReceipt(record){
    const ok = confirm('Remove this receipt from the database?');
    if (!ok) return;
    try{
      const res = await fetch(`/records/${record.id}`, { method:'DELETE' });
      if (!res.ok) throw new Error(await res.text());
      receipts = receipts.filter(r => r.id !== record.id);
      const docId = record.document_id || record.doc_id;
      if (docId && previews[docId]){
        delete previews[docId];
        savePreviews();
      }
      renderReceipts();
      setStatus('Receipt removed.');
    }catch(e){
      setStatus(`Delete failed: ${e?.message || e}`, 'error', true);
    }
  }

  function readFileAsDataURL(file){
    return new Promise((resolve, reject)=>{
      const reader = new FileReader();
      reader.onload = evt => resolve(evt.target?.result || '');
      reader.onerror = err => reject(err);
      reader.readAsDataURL(file);
    });
  }

  async function ingestReceipt(file, previewDataUrl){
    const fd = new FormData();
    fd.append('file', file);

    let resp;
    try {
      resp = await fetch('/ingest', { method: 'POST', body: fd });
    } catch (e) {
      throw new Error(`network error: ${e?.message || e}`);
    }

    let data;
    try {
      data = await resp.json();
    } catch (e) {
      const fallback = await resp.text().catch(() => '');
      throw new Error(`invalid response (${resp.status}): ${fallback || '(no details)'}`);
    }

    if (!resp.ok) {
      const detail = typeof data === 'object' ? JSON.stringify(data) : String(data ?? '');
      throw new Error(`server error (${resp.status}): ${detail || '(no details)'}`);
    }

    const { document, extraction } = data || {};
    const docId = document?.id;
    if (!docId) {
      throw new Error('ingestion succeeded without a document id');
    }

    const fields = extraction?.fields || {};
    const classifierType = extraction?.raw_json?.classifier?.payload?.type;
    const inferredType = (classifierType || document?.type || '').toString().toLowerCase();
    const payload = {
      doc_id: docId,
      type: 'receipt',
      fields,
      schema: extraction?.schema || 'receipt_v1',
      model: extraction?.model,
      raw_json: extraction?.raw_json || {},
      confidence: extraction?.confidence,
    };

    await confirmRecord(payload);

    if (previewDataUrl) {
      previews[docId] = previewDataUrl;
      savePreviews();
    }

    return { docId, fields, docType: inferredType };
  }

  async function handleFiles(files){
    const imageFiles = Array.from(files || []).filter(file => file.type.startsWith('image/'));
    if (!imageFiles.length){
      setStatus('Only image receipts (JPG, PNG, HEIC) are supported right now.', 'error');
      return;
    }

    let success = 0;
    let failures = 0;
    for (const file of imageFiles){
      setStatus(`Processing ${file.name}…`, 'info');
      let preview = null;
      try {
        preview = await readFileAsDataURL(file);
      } catch (e) {
        console.warn('Failed to read preview for', file.name, e);
      }

      try {
        const result = await ingestReceipt(file, preview);
        success++;
        const amountText = formatAmount(result.fields) || '';
        const merchant = result.fields?.merchant || result.fields?.vendor || file.name;
        const typeTag = result.docType && result.docType !== 'receipt' ? `type: ${result.docType}` : '';
        const summary = [merchant, amountText, typeTag].filter(Boolean).join(' • ');
        setStatus(`Captured ${summary || file.name}.`, 'info');
      } catch (e) {
        setStatus(`Failed to process ${file.name}: ${e?.message || e}`, 'error', true);
        failures++;
      }
    }

    fileInput.value = '';
    await refreshReceipts();
    if (success && failures){
      setStatus(`Saved ${success} receipt${success>1?'s':''}; ${failures} failed.`, 'info');
    } else if (success){
      setStatus(`Saved ${success} receipt${success>1?'s':''} to the database.`, 'info');
    } else if (failures){
      setStatus('No receipts were saved.', 'error', true);
    }
  }

  async function refreshReceipts(showLoading = false){
    if (showLoading) {
      setStatus('Loading receipts…', 'info');
    }
    try {
      const res = await fetch('/records?type=receipt');
      if (!res.ok) throw new Error(await res.text());
      const items = await res.json();
      receipts = Array.isArray(items) ? items : [];
      renderReceipts();
      if (!receipts.length) {
        setStatus('No receipts in the database yet.', 'info');
      }
    } catch (e) {
      receipts = [];
      renderReceipts();
      setStatus(`Failed to load receipts: ${e?.message || e}`, 'error', true);
    }
  }

  addBtn.addEventListener('click', ()=> fileInput.click());
  fileInput.addEventListener('change', event => handleFiles(event.target.files));

  previews = loadPreviews();
  refreshReceipts(true);
})();
</script>

<!-- Compliance & Regulatory -->
<div class="grid-stack-item" gs-w="4" gs-h="1" gs-x="8" gs-y="1">
  <div class="grid-stack-item-content">
    <div class="widget glow-card">
      <svg class="glow" viewBox="0 0 400 200"></svg>
      <div class="lip"></div>
      <div class="lucaflect lucaflect-top"><img src="/public/lucaflect.svg" alt=""></div>
      <div class="lucaflect lucaflect-bottom"><img src="/public/lucaflect.svg" alt=""></div>
      <div class="lucaflect lucaflect-left"><img src="/public/lucaflect.svg" alt=""></div>
      <div class="lucaflect lucaflect-right"><img src="/public/lucaflect.svg" alt=""></div>
      <div class="topbar">
        <div class="title">Compliance & Regulatory</div>
        <div class="dots"><i></i><i></i><i></i></div>
      </div>
      <div class="content">
        <div class="small" style="display:flex; gap:10px; flex-wrap:wrap;">
          <span>✅ ISO 901: OK</span>
          <span>✅ CE Mark: OK</span>
          <span>🟡 Environmental — <b>Review</b></span>
        </div>
        <div class="small" style="margin-top:10px; background:rgba(255,255,255,.05); padding:10px; border-radius:12px; box-shadow: inset 0 0 0 1px rgba(255,255,255,.08);">
          I've flagged potential supply chain delay in Taiwan. Shall I propose alternative suppliers?
        </div>
      </div>
    </div>
  </div>
</div>
<!-- Financial Overview (strip) -->
<div class="grid-stack-item" gs-w="8" gs-h="1" gs-x="4" gs-y="2">
  <div class="grid-stack-item-content">
    <div class="widget glow-card">
      <svg class="glow" viewBox="0 0 820 200"></svg>
      <div class="lip"></div>
      <div class="lucaflect lucaflect-top"><img src="/public/lucaflect.svg" alt=""></div>
      <div class="lucaflect lucaflect-bottom"><img src="/public/lucaflect.svg" alt=""></div>
      <div class="lucaflect lucaflect-left"><img src="/public/lucaflect.svg" alt=""></div>
      <div class="lucaflect lucaflect-right"><img src="/public/lucaflect.svg" alt=""></div>
      <div class="topbar">
        <div class="title">Financial Overview</div>
        <div class="dots"><i></i><i></i><i></i></div>
      </div>
      <div class="content">
        <div class="kpi"><div class="big">$1.2M<span class="unit"> USD</span></div></div>
        <svg viewBox="0 0 820 120" height="120" style="display:block;margin-top:4px;width:100%;">
          <defs>
            <linearGradient id="revArea" x1="0" y1="0" x2="0" y2="1">
              <stop offset="0%"  stop-color="#8dc9d5" stop-opacity=".22"/>
              <stop offset="100%" stop-color="#8dc9d5" stop-opacity="0"/>
            </linearGradient>
          </defs>
          <g stroke="rgba(255,255,255,.06)">
            <line x1="0" y1="100" x2="820" y2="100"/>
            <line x1="0" y1="46"  x2="820" y2="46"/>
          </g>
          <path d="M0,86 L70,76 L150,98 L240,60 L330,95 L410,78 L500,62 L610,95 L700,66 L820,82 L820,120 L0,120 Z"
                fill="url(#revArea)"/>
          <g fill="#73bbc9">
            <circle cx="70" cy="76" r="3.4"/><circle cx="150" cy="98" r="3.4"/><circle cx="240" cy="60" r="3.4"/>
            <circle cx="330" cy="95" r="3.4"/><circle cx="410" cy="78" r="3.4"/><circle cx="500" cy="62" r="3.4"/>
            <circle cx="610" cy="95" r="3.4"/><circle cx="700" cy="66" r="3.4"/><circle cx="820" cy="82" r="3.4"/>
          </g>
        </svg>
      </div>
    </div>
  </div>
</div>
<!-- Team Coordination -->
<div class="grid-stack-item" gs-w="4" gs-h="1" gs-x="0" gs-y="3">
    <div class="grid-stack-item-content">
      <div class="widget glow-card">
        <svg class="glow" viewBox="0 0 400 200"></svg>
        <div class="lip"></div>
        <div class="lucaflect lucaflect-top"><img src="/public/lucaflect.svg" alt=""></div>
        <div class="lucaflect lucaflect-bottom"><img src="/public/lucaflect.svg" alt=""></div>
        <div class="lucaflect lucaflect-left"><img src="/public/lucaflect.svg" alt=""></div>
        <div class="lucaflect lucaflect-right"><img src="/public/lucaflect.svg" alt=""></div>
        <div class="topbar">
          <div class="title">Team Coordination</div>
          <div class="dots"><i></i><i></i><i></i></div>
        </div>
        <div class="content small">
          <div style="display:grid;grid-template-columns:1fr 1fr;gap:10px;">
            <div>👤 John — Induction</div>
            <div>👤 Sarah — Logistics</div>
            <div>👤 Mike — Logistics</div>
            <div>👤 Lisa — Meeting</div>
            <div>👤 John — Induction</div>
            <div>👤 Sarah — Logistics</div>
            <div>👤 Mike — Logistics</div>
            <div>👤 Lisa — Meeting</div>
          </div>
          <div class="small" style="margin-top:8px;opacity:.9;">Tasks due today</div>
        </div>
      </div>
    </div>
  </div>

</div>

<!-- ===== Circular Upload CTA (fixed center bottom) ===== -->
<div class="cta-wrap">
  <button class="cta2" id="uploadCta" aria-label="Upload file or receipt">
    <svg class="cta-svg" viewBox="0 0 220 220" aria-hidden="true">
      <defs>
        <!-- Outer ring gradient: #6afffd (bottom) -> #c8fffd (top) -->
        <linearGradient id="ctaOuterGrad" x1="0" y1="1" x2="0" y2="0">
          <stop offset="0%"  stop-color="#6afffd"/>
          <stop offset="100%" stop-color="#c8fffd"/>
        </linearGradient>
  
<!-- Add this new radial gradient for inner glow -->
  	<radialGradient id="ctaInnerFill" cx="50%" cy="50%">
          <stop offset="0%" stop-color="rgba(106,255,253,.08)"/>
          <stop offset="50%" stop-color="rgba(106,255,253,.04)"/>
          <stop offset="100%" stop-color="transparent"/>
   	</radialGradient>

        <!-- Soft outer bloom and inner glow -->
        <filter id="ctaOuterGlow" x="-35%" y="-35%" width="170%" height="170%">
          <feGaussianBlur in="SourceGraphic" stdDeviation="4" result="g"/>
          <feDropShadow dx="0" dy="10" stdDeviation="16" flood-color="#6afffd" flood-opacity=".25"/>
          <feMerge><feMergeNode in="g"/><feMergeNode in="SourceGraphic"/></feMerge>
        </filter>
        <filter id="ctaInnerGlow" x="-40%" y="-40%" width="180%" height="180%">
          <feGaussianBlur in="SourceGraphic" stdDeviation="2" result="g2"/>
          <feMerge><feMergeNode in="g2"/><feMergeNode in="SourceGraphic"/></feMerge>
        </filter>
      </defs>

      <!-- OUTER ring (stroke 15px), opacity 0.9 -->
      <!-- radius chosen so everything fits and preserves a 7px gap to the inner ring -->
      <circle cx="110" cy="110" r="100"
              fill="none"
              stroke="url(#ctaOuterGrad)"
              stroke-width="15"
              opacity="0.5"
              filter="url(#ctaOuterGlow)"/>

      <!-- Add this inner glow circle -->
      <circle cx="110" cy="110" r="83"
              fill="url(#ctaInnerFill)"
              stroke="none"/>

      <!-- INNER ring (stroke 5px), opacity 0.9, solid #74fafe -->
      <circle cx="110" cy="110" r="83"
              fill="none"
              stroke="#74fafe"
              stroke-width="5"
              opacity="0.8"
              filter="url(#ctaInnerGlow)"/>


    </svg>

    <!-- center content -->
    <div class="cta-content">
      <div class="cta-small">START HERE</div>
      <div class="cta-icon" aria-hidden="true">
        <img src="/public/squidupload.png" alt="" style="width:32px; height:40px; filter: drop-shadow(0 2px 6px rgba(0,0,0,.35));">
      </div>
      <div class="cta-main">UPLOAD<br/>File</div>
    </div>

    <!-- floor glow under the button -->
    <span class="cta-floor"></span>
  </button>

  <input type="file" id="fileInput" multiple hidden />
</div>

<!-- ===== Right-side Assistant Chat (fixed) ===== -->
<aside class="assistant" id="assistant">
  <div class="assistant-topbar" id="assistantHandle">
    <button class="assistant-collapse" id="collapseBtn" title="Collapse/Expand">▼</button>
    <div class="assistant-status">Active</div>
    <div class="assistant-icon">
      <img src="/public/squiddemon.svg" alt="AI">
    </div>
    <div class="assistant-title">AI Assistant</div>
  </div>
  <div class="assistant-body" id="chatLog">
    <div class="msg system">Welcome! Drop an invoice, receipt, e-mail, PDF form, etc., or ask me anything.</div>
  </div>
  <form class="assistant-input" id="chatForm">
    <textarea id="chatText" placeholder="Ask the Squid…" autocomplete="off" rows="1"></textarea>
    <button type="submit">Send</button>
  </form>
</aside>

<script>
/* ===== Attach living-glow border to every .glow-card ===== */
function initGlow(card){
  const svg = card.querySelector('svg.glow');
  if (!svg) return;
  
  const r = card.getBoundingClientRect();
  const w = Math.round(r.width);
  const h = Math.round(r.height);
  const uniqueId = Math.random().toString(36).substr(2, 9);

  svg.setAttribute('viewBox', `0 0 ${w} ${h}`);
  svg.innerHTML = `
    <defs>
      <filter id="g${uniqueId}" x="-30%" y="-30%" width="160%" height="160%">
        <feGaussianBlur stdDeviation="10" result="b1"/>
        <feMerge><feMergeNode in="b1"/><feMergeNode in="SourceGraphic"/></feMerge>
      </filter>
      <radialGradient id="ring${uniqueId}" gradientUnits="userSpaceOnUse" cx="${w/2}" cy="${h/2}" r="${Math.max(w,h)*0.55}">
        <stop offset="0%"  stop-color="#f1f9fb" stop-opacity="1"/>
        <stop offset="22%" stop-color="#f1f9fb" stop-opacity=".55"/>
        <stop offset="58%" stop-color="#60768b" stop-opacity=".9"/>
        <stop offset="100%" stop-color="#60768b" stop-opacity=".95"/>
      </radialGradient>
      <radialGradient id="halo${uniqueId}" gradientUnits="userSpaceOnUse" cx="${w/2}" cy="${h/2}" r="${Math.max(w,h)*0.8}">
        <stop offset="0%"  stop-color="#f1f9fb" stop-opacity=".25"/>
        <stop offset="40%" stop-color="#f1f9fb" stop-opacity=".08"/>
        <stop offset="100%" stop-color="#60768b" stop-opacity="0"/>
      </radialGradient>
    </defs>
    <rect x="1.5" y="1.5" width="${w-3}" height="${h-3}" rx="18" ry="18"
          fill="none" stroke="url(#halo${uniqueId})" stroke-width="1" filter="url(#g${uniqueId})"/> 
    <rect x="1.5" y="1.5" width="${w-3}" height="${h-3}" rx="18" ry="18"
          fill="none" stroke="url(#ring${uniqueId})" stroke-width="3.5" filter="url(#g${uniqueId})"/>
  `;
  
  const ring = svg.querySelector(`#ring${uniqueId}`);
  const halo = svg.querySelector(`#halo${uniqueId}`);
  
  if (!ring || !halo) return;

  let raf, t=0, energy=0, hovering=false;
  function tick(){
    t += 0.008;
    const ease = x => x*x*(3-2*x);
    const k = ease(energy);
    const cx0=w/2, cy0=h/2;
    const dx = 0.19*w*Math.sin(0.7*t) + 0.10*w*Math.sin(1.13*t+1.3);
    const dy = 0.20*h*Math.sin(0.9*t+0.6) + 0.15*h*Math.sin(1.57*t+2.1);
    const cx = cx0 + k*dx, cy = cy0 + k*dy;
    ring.setAttribute('cx', cx); ring.setAttribute('cy', cy);
    halo.setAttribute('cx', cx); halo.setAttribute('cy', cy);
    energy += ((hovering?1:0) - energy)*0.05;
    if(!hovering && energy<0.001){ energy=0; cancelAnimationFrame(raf); raf=null; return; }
    raf = requestAnimationFrame(tick);
  }
  
  card.addEventListener('mouseenter', ()=>{ 
    hovering=true; 
    if(!raf) raf=requestAnimationFrame(tick); 
  });
  card.addEventListener('mouseleave', ()=>{ 
    hovering=false; 
  });
  
  ring.setAttribute('cx', w/2); 
  ring.setAttribute('cy', h/2);
  halo.setAttribute('cx', w/2); 
  halo.setAttribute('cy', h/2);
}

// Initialize after page load
window.addEventListener('load', () => {
  document.querySelectorAll('.glow-card').forEach(card => {
    initGlow(card);
    
    // Make sure hover works - add explicit visual feedback
    card.style.cursor = 'pointer';
  });
});

/* ===== Upload CTA behavior (click + drag/drop) ===== */
const cta = document.getElementById('uploadCta');
const fileInput = document.getElementById('fileInput');

cta.addEventListener('click', ()=> fileInput.click());
cta.addEventListener('dragenter', e => { e.preventDefault(); cta.classList.add('dragover'); });
cta.addEventListener('dragover',  e => { e.preventDefault(); });
cta.addEventListener('dragleave', () => cta.classList.remove('dragover'));
cta.addEventListener('drop', e=>{
  e.preventDefault(); cta.classList.remove('dragover');
  handleFiles(e.dataTransfer.files);
});
fileInput.addEventListener('change', e => handleFiles(e.target.files));

async function handleFiles(fileList){
  const [file] = [...fileList];
  if (!file) return;

  pushMsg(`Uploading “${file.name}”…`, "system");

  const dupStatus = await checkForDuplicates(file);
  if (!dupStatus || dupStatus.status !== 'proceed') {
    return;
  }

  await ingestFile(file);
}

async function checkForDuplicates(file){
  const fd = new FormData();
  fd.append("file", file);

  let resp;
  try {
    resp = await fetch("/upload_dupcheck", { method: "POST", body: fd });
  } catch (e) {
    pushMsg(`Network error while checking duplicates: ${e?.message || e}`, "system");
    return { status: 'abort' };
  }

  let data = null;
  let textFallback = '';
  try {
    data = await resp.json();
  } catch (e) {
    textFallback = await resp.text().catch(() => " (no details)");
  }

  if (resp.status === 409) {
    const detail = data?.detail || data || {};
    const reason = detail.reason || 'Exact duplicate';
    const existingId = detail.existing_document_id;
    const matches = Array.isArray(detail.matches) ? detail.matches : [];
    const lines = [`⚠️ ${reason}`];
    if (existingId) {
      lines.push(`Existing document id: ${existingId}`);
    }
    if (matches.length) {
      lines.push('Top matches:');
      matches.slice(0, 3).forEach(m => {
        const sim = typeof m.similarity !== 'undefined' ? ` (sim ${m.similarity})` : '';
        lines.push(`• #${m.id}${sim}`);
      });
    }
    pushMsg(lines.join('\n'), 'system');
    return { status: 'abort' };
<<<<<<< HEAD
  }

  if (!resp.ok) {
    const detail = data ? JSON.stringify(data) : textFallback;
    pushMsg(`Duplicate check failed (${resp.status}): ${detail || '(no details)'}`, 'system');
    return { status: 'abort' };
  }

=======
  }

  if (!resp.ok) {
    const detail = data ? JSON.stringify(data) : textFallback;
    pushMsg(`Duplicate check failed (${resp.status}): ${detail || '(no details)'}`, 'system');
    return { status: 'abort' };
  }

>>>>>>> 28f54cb7
  const notice = data?.notice;
  const duplicateSuspect = data?.duplicate_suspect;

  if (notice) {
    pushMsg(notice, 'system');
  }

  if (duplicateSuspect) {
    const reason = duplicateSuspect.reason || 'Possible duplicate detected.';
    pushMsg(`⚠️ ${reason}`, 'system');

    const matches = (duplicateSuspect.matches || []).slice(0, 5).map(m => {
      const sim = typeof m.similarity !== 'undefined' ? ` (sim ${m.similarity})` : '';
      return `<li>#${m.id}${sim}</li>`;
    }).join('') || '<li>(no details)</li>';

    showModal({
      title: 'Potential Duplicate',
      body: `The assistant found possible matches:\n\n<ul>${matches}</ul>\n\nAdd the document anyway?`,
      actions: [
        {
          label: 'Add Anyway',
          onClick: () => {
            pushMsg('Adding despite duplicate warning…', 'system');
            ingestFile(file).catch(err => {
              console.error('Ingest after duplicate warning failed', err);
            });
          }
        },
        {
          label: 'Cancel',
          onClick: () => pushMsg('Okay, I skipped ingestion.', 'system')
        }
      ]
    });

    return { status: 'handled' };
  }

  return { status: 'proceed' };
}

async function ingestFile(file){
  const fd = new FormData();
  fd.append("file", file);

  let resp;
  try {
    resp = await fetch("/ingest", { method: "POST", body: fd });
  } catch (e) {
    pushMsg(`Network error while uploading: ${e?.message || e}`, "system");
    return;
  }

  let data;
  try {
    data = await resp.json();
  } catch (e) {
    const fallback = await resp.text().catch(() => " (no details)");
    pushMsg(`Server response was not JSON (${resp.status}): ${fallback}`, "system");
    return;
  }

  if (!resp.ok) {
    const detail = typeof data === 'object' && data !== null ? JSON.stringify(data) : String(data ?? '');
    pushMsg(`Server error (${resp.status}): ${detail || '(no details)'}`, "system");
    return;
  }

  const { document, extraction } = data || {};
  const docId = document?.id;
  const fields = extraction?.fields || {};
  const rawJson = extraction?.raw_json || {};
  const classifier = rawJson?.classifier?.payload || {};
<<<<<<< HEAD
  const docType = (classifier?.type || document?.type || 'document').toString().toLowerCase();
  const typeFriendlyMap = {
    'vendor_bill_ap': 'vendor bill',
    'invoice_ar': 'invoice',
    'invoice': 'invoice',
    'receipt': 'receipt',
    'purchase_order': 'purchase order'
  };
  const typeLabel = (typeFriendlyMap[docType] || docType || 'document').replace(/_/g, ' ');
  const typeArticle = /^[aeiou]/i.test(typeLabel) ? 'an' : 'a';
=======
  const docType = classifier?.type || document?.type || 'document';
>>>>>>> 28f54cb7

  const vendor = typeof fields.vendor === 'string' && fields.vendor.trim() ? fields.vendor.trim() : null;
  const total = typeof fields.total === 'number' ? fields.total : null;
  const due = typeof fields.due_date === 'string' ? fields.due_date : null;
  const summary = typeof fields.summary === 'string' ? fields.summary : null;

  const suggestion = rawJson?.suggestion;
<<<<<<< HEAD
  const totalDisplay = total !== null && !Number.isNaN(total) ? formatMoney(Number(total)) : null;
  const introLine = suggestion
    || (vendor && totalDisplay
      ? `I think this is ${typeArticle} ${typeLabel} from ${vendor} totaling ${totalDisplay}.`
      : `I ingested ${file.name} as ${typeLabel}.`);
  const lines = [introLine, "Would you like me to add this to TDS Distilling's database?"];
  if (vendor) {
    lines.push(`Vendor: ${vendor}`);
  }
  if (totalDisplay) {
    lines.push(`Total: ${totalDisplay}`);
=======
  const lines = [];
  if (suggestion) {
    lines.push(suggestion);
  } else {
    lines.push(`I ingested ${file.name} as ${docType}.`);
  }
  if (vendor) {
    lines.push(`Vendor: ${vendor}`);
  }
  if (total !== null && !Number.isNaN(total)) {
    lines.push(`Total: $${Number(total).toFixed(2)}`);
>>>>>>> 28f54cb7
  }
  if (due) {
    lines.push(`Due: ${due}`);
  }
  if (summary) {
    lines.push(`Summary: ${summary}`);
  }
  if (docId) {
<<<<<<< HEAD
    lines.push(`Document id: ${docId}`);
=======
    lines.push(`Stored as ${docId} in the database ✅`);
>>>>>>> 28f54cb7
  } else {
    lines.push('Ingestion succeeded, but no document id was returned.');
  }

  pushMsg(lines.join('\n'), "system");

<<<<<<< HEAD
  if (docId) {
    addActionButtons([
      { label: 'Yes, add it', handler: () => confirmAdd(docId) },
      { label: 'No, not yet', handler: () => pushMsg("Okay, I’ll hold off on adding it.", "system") }
    ]);
=======
  if (typeof loadAP === 'function') {
    try {
      await loadAP();
    } catch (e) {
      console.warn('Failed to refresh AP widget after ingest', e);
    }
>>>>>>> 28f54cb7
  }

  if (typeof loadAP === 'function') {
    try {
      await loadAP();
    } catch (e) {
      console.warn('Failed to refresh AP widget after ingest', e);
    }
  }
}

/* ===== Assistant Panel: Draggable & Collapsible ===== */
const assistant = document.getElementById('assistant');
const assistantHandle = document.getElementById('assistantHandle');
const collapseBtn = document.getElementById('collapseBtn');

// Collapse/Expand
let isCollapsed = false;
collapseBtn.addEventListener('click', (e) => {
  e.stopPropagation();
  isCollapsed = !isCollapsed;
  assistant.classList.toggle('collapsed', isCollapsed);
  collapseBtn.textContent = isCollapsed ? '▲' : '▼';
});

// Draggable
let isDragging = false;
let currentX, currentY, initialX, initialY;
let xOffset = 0, yOffset = 0;

assistantHandle.addEventListener('mousedown', dragStart);
document.addEventListener('mousemove', drag);
document.addEventListener('mouseup', dragEnd);

function dragStart(e) {
  if (e.target === collapseBtn || e.target.closest('.assistant-collapse')) return;
  
  e.preventDefault(); // Prevent text selection
  
  initialX = e.clientX - xOffset;
  initialY = e.clientY - yOffset;
  
  if (e.target === assistantHandle || assistantHandle.contains(e.target)) {
    isDragging = true;
    assistant.classList.add('dragging');
    assistantHandle.style.cursor = 'move';
    document.body.style.userSelect = 'none'; // Disable text selection
  }
}

function drag(e) {
  if (isDragging) {
    e.preventDefault();
    currentX = e.clientX - initialX;
    currentY = e.clientY - initialY;
    xOffset = currentX;
    yOffset = currentY;
    
    setTranslate(currentX, currentY, assistant);
  }
}

function dragEnd(e) {
  initialX = currentX;
  initialY = currentY;
  isDragging = false;
  assistant.classList.remove('dragging');
  assistantHandle.style.cursor = '';
  document.body.style.userSelect = ''; // Re-enable text selection
}

function dragEnd(e) {
  initialX = currentX;
  initialY = currentY;
  isDragging = false;
  assistant.classList.remove('dragging');
  assistantHandle.style.cursor = '';
}

function setTranslate(xPos, yPos, el) {
  el.style.transform = `translate(${xPos}px, ${yPos}px)`;
}

/* ===== Minimal assistant chat demo ===== */
const chatForm = document.getElementById('chatForm');
const chatText = document.getElementById('chatText');
const chatLog  = document.getElementById('chatLog');

// Handle Enter key: Send on Enter, new line on Shift+Enter
chatText.addEventListener('keydown', function(e) {
  if (e.key === 'Enter' && !e.shiftKey) {
    e.preventDefault(); // Prevent default new line
    chatForm.dispatchEvent(new Event('submit')); // Trigger form submission
  }
});

chatForm.addEventListener('submit', e=>{
  e.preventDefault();
  const text = chatText.value.trim();
  if(!text) return;
  pushMsg(text, 'user');
  chatText.value = '';

  // Demo response; replace with your FastAPI/OpenAI call
  setTimeout(()=> pushMsg("Got it — I’ll categorize that and update your invoices.", 'system'), 400);
});

function pushMsg(text, role='system'){
  const div = document.createElement('div');
  div.className = `msg ${role}`;
  div.textContent = text;
  chatLog.appendChild(div);
  chatLog.scrollTop = chatLog.scrollHeight;
}

function showModal({title, body, actions=[]}){
  const overlay = document.createElement('div');
  overlay.style.cssText = 'position:fixed; inset:0; background:rgba(0,0,0,.5); display:grid; place-items:center; z-index:9999;';
  const card = document.createElement('div');
  card.style.cssText = 'width:420px; max-width:92vw; background:rgba(55,67,81,.96); color:var(--text); border-radius:14px; box-shadow:0 20px 60px rgba(0,0,0,.6), inset 0 0 0 1px rgba(255,255,255,.12); padding:16px;';
  const h = document.createElement('div'); h.style.cssText='font:700 14px Ubuntu; letter-spacing:.06em; text-transform:uppercase; margin-bottom:8px;'; h.textContent = title || 'Notice';
  const b = document.createElement('div'); b.style.cssText='font:500 13px Ubuntu; opacity:.95; white-space:pre-wrap;'; b.innerHTML = body || '';
  const row = document.createElement('div'); row.style.cssText='display:flex; gap:8px; justify-content:flex-end; margin-top:12px;';
  (actions.length?actions:[{label:'OK'}]).forEach(a=>{
    const btn = document.createElement('button');
    btn.className='btn'; btn.textContent=a.label||'OK';
    btn.addEventListener('click', ()=>{ try{ a.onClick?.(); } finally{ document.body.removeChild(overlay);} });
    row.appendChild(btn);
  });
  card.appendChild(h); card.appendChild(b); card.appendChild(row);
  overlay.appendChild(card);
  document.body.appendChild(overlay);
}

function addActionButtons(actions){
  const row = document.createElement("div");
  row.style.display = "flex";
  row.style.gap = "8px";
  row.style.marginTop = "6px";

  actions.forEach(a => {
    const b = document.createElement("button");
    b.textContent = a.label;
    b.style.padding = "6px 10px";
    b.style.border = "0";
    b.style.borderRadius = "10px";
    b.style.font = "700 12px Ubuntu";
    b.style.letterSpacing = ".04em";
    b.style.background = "rgba(255,255,255,.12)";
    b.style.color = "var(--text)";
    b.addEventListener("click", (e) => {
      e.preventDefault();
      b.disabled = true;
      try { a.handler?.(); } finally { row.remove(); }
    });
    row.appendChild(b);
  });

  const chatLogEl = document.getElementById("chatLog");
  const last = chatLogEl.lastElementChild;
  if (last) last.appendChild(row);
  else chatLogEl.appendChild(row);
}

async function confirmRecord(payload){
  const body = JSON.stringify(payload);
  const resp = await fetch("/records/confirm", {
    method: "POST",
    headers: { "Content-Type": "application/json" },
    body
  });
  if (!resp.ok) {
    const t = await resp.text().catch(()=>"(no details)");
    throw new Error(`${resp.status} ${t}`.trim());
  }
  await resp.json().catch(()=>null);
  return true;
}

async function confirmAdd(docId){
  if (!docId){
    pushMsg("I don’t have a document id to confirm. Try re-uploading.", "system");
    return;
  }
  try {
    await confirmRecord({ doc_id: docId });
    pushMsg(`Stored as ${docId} in the database ✅`, "system");
  } catch (e) {
    pushMsg(`Confirm failed: ${e?.message || e}`, "system");
  }
}
    
    /* ===== Initialize Gridstack for draggable widgets ===== */
    window.addEventListener('load', () => {
      const grid = GridStack.init({
        column: 12,
        cellHeight: 230,
        margin: 16,  // back to 24px for proper spacing
        float: false,  // prevents overlaps
        animate: true,
        disableResize: true,  // locks widget sizes
        acceptWidgets: false,  // no adding new widgets
        removable: false,  // can't remove widgets
        draggable: {
          handle: '.topbar',
        },
        // Enforce strict grid alignment
        disableOneColumnMode: true,
        staticGrid: false,
      });
      
      // Re-init glow effects after Gridstack loads
      setTimeout(() => {
        document.querySelectorAll('.glow-card').forEach(card => {
          initGlow(card);
        });
      }, 100);
    });
    /* ===== Initialize Gridstack for draggable widgets ===== */
    /*  window.addEventListener('load', () => {
      const grid = GridStack.init({
        column: 12,
        cellHeight: 180,  // reduced from 200
        margin: 18,       // reduced from 24 to match your original gap
        float: false,     // changed to false to prevent overlaps
        animate: true,
        disableResize: true,  // disable resizing to prevent layout issues
        draggable: {
          handle: '.topbar',
        }
      });
      
      // Re-init glow effects after Gridstack loads
      setTimeout(() => {
        document.querySelectorAll('.glow-card').forEach(card => {
          initGlow(card);
          card.style.cursor = 'grab';
        });
      }, 100);
    });*/
</script>
</body>
</html><|MERGE_RESOLUTION|>--- conflicted
+++ resolved
@@ -1988,7 +1988,6 @@
     }
     pushMsg(lines.join('\n'), 'system');
     return { status: 'abort' };
-<<<<<<< HEAD
   }
 
   if (!resp.ok) {
@@ -1997,16 +1996,6 @@
     return { status: 'abort' };
   }
 
-=======
-  }
-
-  if (!resp.ok) {
-    const detail = data ? JSON.stringify(data) : textFallback;
-    pushMsg(`Duplicate check failed (${resp.status}): ${detail || '(no details)'}`, 'system');
-    return { status: 'abort' };
-  }
-
->>>>>>> 28f54cb7
   const notice = data?.notice;
   const duplicateSuspect = data?.duplicate_suspect;
 
@@ -2081,20 +2070,7 @@
   const fields = extraction?.fields || {};
   const rawJson = extraction?.raw_json || {};
   const classifier = rawJson?.classifier?.payload || {};
-<<<<<<< HEAD
-  const docType = (classifier?.type || document?.type || 'document').toString().toLowerCase();
-  const typeFriendlyMap = {
-    'vendor_bill_ap': 'vendor bill',
-    'invoice_ar': 'invoice',
-    'invoice': 'invoice',
-    'receipt': 'receipt',
-    'purchase_order': 'purchase order'
-  };
-  const typeLabel = (typeFriendlyMap[docType] || docType || 'document').replace(/_/g, ' ');
-  const typeArticle = /^[aeiou]/i.test(typeLabel) ? 'an' : 'a';
-=======
   const docType = classifier?.type || document?.type || 'document';
->>>>>>> 28f54cb7
 
   const vendor = typeof fields.vendor === 'string' && fields.vendor.trim() ? fields.vendor.trim() : null;
   const total = typeof fields.total === 'number' ? fields.total : null;
@@ -2102,19 +2078,6 @@
   const summary = typeof fields.summary === 'string' ? fields.summary : null;
 
   const suggestion = rawJson?.suggestion;
-<<<<<<< HEAD
-  const totalDisplay = total !== null && !Number.isNaN(total) ? formatMoney(Number(total)) : null;
-  const introLine = suggestion
-    || (vendor && totalDisplay
-      ? `I think this is ${typeArticle} ${typeLabel} from ${vendor} totaling ${totalDisplay}.`
-      : `I ingested ${file.name} as ${typeLabel}.`);
-  const lines = [introLine, "Would you like me to add this to TDS Distilling's database?"];
-  if (vendor) {
-    lines.push(`Vendor: ${vendor}`);
-  }
-  if (totalDisplay) {
-    lines.push(`Total: ${totalDisplay}`);
-=======
   const lines = [];
   if (suggestion) {
     lines.push(suggestion);
@@ -2126,7 +2089,6 @@
   }
   if (total !== null && !Number.isNaN(total)) {
     lines.push(`Total: $${Number(total).toFixed(2)}`);
->>>>>>> 28f54cb7
   }
   if (due) {
     lines.push(`Due: ${due}`);
@@ -2135,31 +2097,19 @@
     lines.push(`Summary: ${summary}`);
   }
   if (docId) {
-<<<<<<< HEAD
-    lines.push(`Document id: ${docId}`);
-=======
     lines.push(`Stored as ${docId} in the database ✅`);
->>>>>>> 28f54cb7
   } else {
     lines.push('Ingestion succeeded, but no document id was returned.');
   }
 
   pushMsg(lines.join('\n'), "system");
 
-<<<<<<< HEAD
-  if (docId) {
-    addActionButtons([
-      { label: 'Yes, add it', handler: () => confirmAdd(docId) },
-      { label: 'No, not yet', handler: () => pushMsg("Okay, I’ll hold off on adding it.", "system") }
-    ]);
-=======
   if (typeof loadAP === 'function') {
     try {
       await loadAP();
     } catch (e) {
       console.warn('Failed to refresh AP widget after ingest', e);
     }
->>>>>>> 28f54cb7
   }
 
   if (typeof loadAP === 'function') {
